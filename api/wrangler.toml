preview_urls = false
name = "saas-api"
main = "src/index.ts"
compatibility_date = "2024-11-01"
compatibility_flags = []
<<<<<<< HEAD

[durable_objects]
bindings = [
  { name = "SLOT_LOCK", class_name = "SlotLockV2" }
]

[[kv_namespaces]]
binding = "LINE_BOOKING"
id = "22103efd0bd04365a2ec050a24b3dbc4"

[vars]
BASE_URL = "https://saas-api.hekuijincun.workers.dev"
ADMINS   = "U929e7fcc7a5ed0c4bcbd0c4c9b001815"

[env.staging]
[env.staging.vars]
BASE_URL = "https://saas-api-staging.hekuijincun.workers.dev"
ADMINS   = "U929e7fcc7a5ed0c4bcbd0c4c9b001815"
=======
workers_dev = true

[vars]
ENV_NAME = "local-or-default"

[durable_objects]
[[durable_objects.bindings]]
name = "SLOT_LOCK"
class_name = "SlotLockV3"

[observability]
enabled = true

# ---------- STAGING ----------
[env.staging]
name = "saas-api-staging-v4"
workers_dev = true

[env.staging.vars]
ENV_NAME = "staging"

# ※ kv_namespaces は「配列のテーブル」記法
[[env.staging.kv_namespaces]]
binding = "LINE_BOOKING"
id = "b79b8cf60453429097de6c6c85f8c229"   # ← 後で入れてOK。今は空のままでもデプロイ可能

[env.staging.durable_objects]
[[env.staging.durable_objects.bindings]]
name = "SLOT_LOCK"
class_name = "SlotLockV3"

[env.staging.observability]
enabled = true

# ---------- PRODUCTION ----------
[env.production]
name = "saas-api-v4"
workers_dev = true

[env.production.vars]
ENV_NAME = "production"

[[env.production.kv_namespaces]]
binding = "LINE_BOOKING"
id = "bdcf5fd8d8034c498c2bc1375a657c24"   # ← 後で入れてOK。今は空のままでもデプロイ可能

[env.production.durable_objects]
[[env.production.durable_objects.bindings]]
name = "SLOT_LOCK"
class_name = "SlotLockV3"
>>>>>>> aaab741e

[env.production.observability]
enabled = true

# （任意）Warning消したければ DO migrations を追加

[[migrations]]
<<<<<<< HEAD
tag = "v1-slotlock-v3"
new_sqlite_classes = ["SlotLockV3"]
=======
tag = "v1"
new_sqlite_classes = ["SlotLockV3"]


>>>>>>> aaab741e
<|MERGE_RESOLUTION|>--- conflicted
+++ resolved
@@ -3,26 +3,6 @@
 main = "src/index.ts"
 compatibility_date = "2024-11-01"
 compatibility_flags = []
-<<<<<<< HEAD
-
-[durable_objects]
-bindings = [
-  { name = "SLOT_LOCK", class_name = "SlotLockV2" }
-]
-
-[[kv_namespaces]]
-binding = "LINE_BOOKING"
-id = "22103efd0bd04365a2ec050a24b3dbc4"
-
-[vars]
-BASE_URL = "https://saas-api.hekuijincun.workers.dev"
-ADMINS   = "U929e7fcc7a5ed0c4bcbd0c4c9b001815"
-
-[env.staging]
-[env.staging.vars]
-BASE_URL = "https://saas-api-staging.hekuijincun.workers.dev"
-ADMINS   = "U929e7fcc7a5ed0c4bcbd0c4c9b001815"
-=======
 workers_dev = true
 
 [vars]
@@ -73,7 +53,6 @@
 [[env.production.durable_objects.bindings]]
 name = "SLOT_LOCK"
 class_name = "SlotLockV3"
->>>>>>> aaab741e
 
 [env.production.observability]
 enabled = true
@@ -81,12 +60,7 @@
 # （任意）Warning消したければ DO migrations を追加
 
 [[migrations]]
-<<<<<<< HEAD
-tag = "v1-slotlock-v3"
-new_sqlite_classes = ["SlotLockV3"]
-=======
 tag = "v1"
 new_sqlite_classes = ["SlotLockV3"]
 
 
->>>>>>> aaab741e
